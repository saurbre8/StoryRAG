--- conflicted
+++ resolved
@@ -32,8 +32,5 @@
 
 # Optional: VSCode settings if you're using it
 .vscode/
-<<<<<<< HEAD
-=======
 
->>>>>>> fcaffa1b
-node_modules+node_modules
