--- conflicted
+++ resolved
@@ -1,9 +1,6 @@
 # StoryRAG
-<<<<<<< HEAD
+
 A RAG for a chatbot that creates a story based on context.
 
 # Start server on ec2
-uvicorn api_rag_chat:app --host 0.0.0.0 --port 8000
-=======
-A RAG for a chatbot that creates a story based on context.
->>>>>>> 024ef396
+uvicorn api_rag_chat:app --host 0.0.0.0 --port 8000