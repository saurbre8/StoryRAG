# StoryRAG
A RAG for a chatbot that creates a story based on context.

<<<<<<< HEAD
Hey Zach
=======
What up ho
>>>>>>> 16d045b4
<|MERGE_RESOLUTION|>--- conflicted
+++ resolved
@@ -1,8 +1,5 @@
 # StoryRAG
 A RAG for a chatbot that creates a story based on context.
 
-<<<<<<< HEAD
 Hey Zach
-=======
 What up ho
->>>>>>> 16d045b4
